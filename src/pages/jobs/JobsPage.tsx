--- conflicted
+++ resolved
@@ -11,15 +11,13 @@
 import { getCompanyLogo, getCompanyInitials, getCompanyGradient } from '../../utils/companyLogos';
 
 const TIER_ORDER: SubscriptionTier[] = ['free', 'silver', 'gold', 'platinum'];
-<<<<<<< HEAD
-=======
 const PAGE_SIZE = 20;
->>>>>>> 94cb18c7
 
 export default function JobsPage() {
   const navigate = useNavigate();
   const { user } = useAuth();
   const [jobs, setJobs] = useState<Job[]>([]);
+  const [filteredJobs, setFilteredJobs] = useState<Job[]>([]);
   const [totalJobCount, setTotalJobCount] = useState(0);
   const [loading, setLoading] = useState(true);
   const [loadingMore, setLoadingMore] = useState(false);
@@ -38,7 +36,7 @@
   // Access control constants
   const FREE_JOB_LIMIT = 20;
   const isFreeUser = !user || user.subscription_tier === 'free';
-  const displayedJobs = isFreeUser ? jobs.slice(0, FREE_JOB_LIMIT) : jobs;
+  const displayedJobs = isFreeUser ? filteredJobs.slice(0, FREE_JOB_LIMIT) : filteredJobs;
   const hiddenJobsCount = isFreeUser ? Math.max(0, totalJobCount - FREE_JOB_LIMIT) : 0;
 
   // Indian-specific filter options
@@ -69,14 +67,67 @@
     '₹50 Lakhs - 1 Crore', '₹1+ Crore', 'Not Disclosed'
   ];
   const userTier = user?.subscription_tier || 'free';
-<<<<<<< HEAD
-  const userTierIndex = TIER_ORDER.indexOf(userTier);
-
-  const fetchJobs = useCallback(async () => {
-    console.log('🔍 Fetching jobs...', { user, userTier, userTierIndex });
-=======
   const userId = user?.id || null;
   const userTierIndex = TIER_ORDER.indexOf(userTier);
+
+  const applyFilters = useCallback((jobsToFilter: Job[]) => {
+    let filtered = [...jobsToFilter];
+
+    if (searchQuery) {
+      const queryLower = searchQuery.toLowerCase();
+      filtered = filtered.filter(job =>
+        job.title.toLowerCase().includes(queryLower) ||
+        job.company.toLowerCase().includes(queryLower) ||
+        job.location?.toLowerCase().includes(queryLower)
+      );
+    }
+
+    if (selectedLocation) {
+      filtered = filtered.filter(job => job.location?.includes(selectedLocation));
+    }
+
+    if (selectedJobType) {
+      filtered = filtered.filter(job => job.job_type === selectedJobType);
+    }
+
+    if (selectedCategory) {
+      filtered = filtered.filter(job => job.category === selectedCategory);
+    }
+
+    if (selectedExperience) {
+      const expKeywords = selectedExperience.toLowerCase();
+      filtered = filtered.filter(job => {
+        const titleLower = job.title.toLowerCase();
+        const descriptionLower = job.description?.toLowerCase() || '';
+        return titleLower.includes(expKeywords) || descriptionLower.includes(expKeywords);
+      });
+    }
+
+    if (selectedOrgType) {
+      const orgLower = selectedOrgType.toLowerCase();
+      filtered = filtered.filter(job => {
+        const companyLower = job.company.toLowerCase();
+        const descriptionLower = job.description?.toLowerCase() || '';
+        return companyLower.includes(orgLower) || descriptionLower.includes(orgLower);
+      });
+    }
+
+    if (selectedSalaryRange && selectedSalaryRange !== 'Not Disclosed') {
+      filtered = filtered.filter(job => job.compensation && job.compensation.includes('₹'));
+    }
+
+    if (barRegistrationRequired) {
+      filtered = filtered.filter(job => {
+        const descriptionLower = job.description?.toLowerCase() || '';
+        const jobWithBarInfo = job as Job & { bar_registration_required?: boolean | null };
+        const barRequirement = typeof jobWithBarInfo.bar_registration_required === 'boolean' ? jobWithBarInfo.bar_registration_required : null;
+        const requiresBar = barRequirement ?? (descriptionLower.includes('bar registration') || descriptionLower.includes('bar council'));
+        return barRegistrationRequired === 'required' ? Boolean(requiresBar) : !requiresBar;
+      });
+    }
+
+    return filtered;
+  }, [barRegistrationRequired, searchQuery, selectedCategory, selectedExperience, selectedJobType, selectedLocation, selectedOrgType, selectedSalaryRange]);
 
   const fetchJobs = useCallback(async (pageToLoad: number, append = false) => {
     const isAppending = append && pageToLoad > 0;
@@ -118,7 +169,6 @@
       if (selectedJobType) {
         query = query.eq('job_type', selectedJobType);
       }
->>>>>>> 94cb18c7
 
       if (selectedCategory) {
         query = query.eq('category', selectedCategory);
@@ -153,120 +203,54 @@
         tier_requirement: job.tier_requirement || 'free'
       }));
 
-<<<<<<< HEAD
-      const filteredByTier = (data || []).filter(job => {
-        const jobTier = job.tier_requirement || 'free';
-        const jobTierIndex = TIER_ORDER.indexOf(jobTier as SubscriptionTier);
-        return jobTierIndex !== -1 && jobTierIndex <= effectiveTierIndex;
+      const filteredByTier = normalizedJobs.filter(job => {
+        const jobTier = (job.tier_requirement || 'free') as SubscriptionTier;
+        const jobTierIndex = TIER_ORDER.indexOf(jobTier);
+        return jobTierIndex === -1 || jobTierIndex <= effectiveTierIndex;
       });
 
-      console.log(`✅ Fetched ${data?.length || 0} jobs, showing ${filteredByTier.length} for ${user ? userTier : 'anonymous (free)'} tier`);
-
-      setJobs(filteredByTier);
-      setFilteredJobs(filteredByTier);
-    } catch (error: unknown) {
-=======
+      if (!isAppending) {
+        console.log(`✅ Fetched ${normalizedJobs.length} jobs, showing ${filteredByTier.length} for ${user ? userTier : 'anonymous (free)'} tier`);
+      }
+
       setTotalJobCount(count || 0);
-      setJobs(prev => (isAppending ? [...prev, ...normalizedJobs] : normalizedJobs));
+      setJobs(prev => {
+        const nextJobs = isAppending ? [...prev, ...filteredByTier] : filteredByTier;
+        setFilteredJobs(applyFilters(nextJobs));
+        return nextJobs;
+      });
       setPage(pageToLoad);
 
       const totalLoaded = (pageToLoad + 1) * PAGE_SIZE;
       setHasMore((count || 0) > totalLoaded);
     } catch (error) {
->>>>>>> 94cb18c7
       console.error('❌ Error fetching jobs:', error);
       toast.error('Failed to load jobs. Please refresh the page.');
       if (!isAppending) {
         setJobs([]);
+        setFilteredJobs([]);
       }
       setHasMore(false);
     } finally {
-<<<<<<< HEAD
-      setLoading(false);
-    }
-  }, [user, userTier, userTierIndex]);
-
-  const filterJobs = useCallback(() => {
-    let filtered = [...jobs];
-
-    if (searchQuery) {
-      filtered = filtered.filter(job =>
-        job.title.toLowerCase().includes(searchQuery.toLowerCase()) ||
-        job.company.toLowerCase().includes(searchQuery.toLowerCase()) ||
-        job.location?.toLowerCase().includes(searchQuery.toLowerCase())
-      );
-    }
-
-    if (selectedLocation) {
-      filtered = filtered.filter(job => job.location?.includes(selectedLocation));
-    }
-
-    if (selectedJobType) {
-      filtered = filtered.filter(job => job.job_type === selectedJobType);
-    }
-
-    if (selectedCategory) {
-      filtered = filtered.filter(job => job.category === selectedCategory);
-    }
-
-    if (selectedExperience) {
-      // This would need to be implemented based on job data structure
-      // For now, we'll filter based on job title or description containing experience keywords
-      const expKeywords = selectedExperience.toLowerCase();
-      filtered = filtered.filter(job => 
-        job.title.toLowerCase().includes(expKeywords) || 
-        job.description.toLowerCase().includes(expKeywords)
-      );
-    }
-
-    if (selectedOrgType) {
-      filtered = filtered.filter(job => 
-        job.company.toLowerCase().includes(selectedOrgType.toLowerCase()) ||
-        job.description.toLowerCase().includes(selectedOrgType.toLowerCase())
-      );
-    }
-
-    if (selectedSalaryRange && selectedSalaryRange !== 'Not Disclosed') {
-      filtered = filtered.filter(job => 
-        job.compensation && job.compensation.includes('₹')
-      );
-=======
       if (isAppending) {
         setLoadingMore(false);
       } else {
         setLoading(false);
       }
->>>>>>> 94cb18c7
-    }
-  }, [barRegistrationRequired, searchQuery, selectedCategory, selectedExperience, selectedJobType, selectedLocation, selectedOrgType, selectedSalaryRange, userId, userTierIndex]);
-
-<<<<<<< HEAD
-    if (barRegistrationRequired) {
-      filtered = filtered.filter(job => {
-        const description = job.description?.toLowerCase() || '';
-        const requiresBar = description.includes('bar registration') || description.includes('bar council');
-        return barRegistrationRequired === 'yes' ? requiresBar : !requiresBar;
-      });
-    }
-
-    setFilteredJobs(filtered);
-  }, [jobs, searchQuery, selectedLocation, selectedJobType, selectedCategory, selectedExperience, selectedOrgType, selectedSalaryRange, barRegistrationRequired]);
-
-  useEffect(() => {
-    fetchJobs();
-  }, [fetchJobs]);
-
-  useEffect(() => {
-    filterJobs();
-  }, [filterJobs]);
-=======
+    }
+  }, [applyFilters, barRegistrationRequired, searchQuery, selectedCategory, selectedExperience, selectedJobType, selectedLocation, selectedOrgType, selectedSalaryRange, user, userId, userTier, userTierIndex]);
+
   useEffect(() => {
     setPage(0);
     setHasMore(true);
     setJobs([]);
+    setFilteredJobs([]);
     fetchJobs(0, false);
   }, [fetchJobs]);
->>>>>>> 94cb18c7
+
+  useEffect(() => {
+    setFilteredJobs(applyFilters(jobs));
+  }, [applyFilters, jobs]);
 
   function clearAllFilters() {
     setSearchQuery('');
@@ -284,13 +268,13 @@
     fetchJobs(nextPage, true);
   };
   const getTierBadgeColor = (tier: SubscriptionTier) => {
-    const colors = {
+    const colors: Record<string, string> = {
       free: 'bg-gray-500',
       silver: 'bg-gray-400',
       gold: 'bg-amber-500',
       platinum: 'bg-purple-500'
     };
-    return colors[tier];
+    return colors[tier] ?? 'bg-gray-500';
   };
 
   return (
